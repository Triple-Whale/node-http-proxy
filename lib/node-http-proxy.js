/*
  node-http-proxy.js: http proxy for node.js

  Copyright (c) 2010 Charlie Robbins, Mikeal Rogers, Marak Squires, Fedor Indutny

  Permission is hereby granted, free of charge, to any person obtaining
  a copy of this software and associated documentation files (the
  "Software"), to deal in the Software without restriction, including
  without limitation the rights to use, copy, modify, merge, publish,
  distribute, sublicense, and/or sell copies of the Software, and to
  permit persons to whom the Software is furnished to do so, subject to
  the following conditions:

  The above copyright notice and this permission notice shall be
  included in all copies or substantial portions of the Software.

  THE SOFTWARE IS PROVIDED "AS IS", WITHOUT WARRANTY OF ANY KIND,
  EXPRESS OR IMPLIED, INCLUDING BUT NOT LIMITED TO THE WARRANTIES OF
  MERCHANTABILITY, FITNESS FOR A PARTICULAR PURPOSE AND
  NONINFRINGEMENT. IN NO EVENT SHALL THE AUTHORS OR COPYRIGHT HOLDERS BE
  LIABLE FOR ANY CLAIM, DAMAGES OR OTHER LIABILITY, WHETHER IN AN ACTION
  OF CONTRACT, TORT OR OTHERWISE, ARISING FROM, OUT OF OR IN CONNECTION
  WITH THE SOFTWARE OR THE USE OR OTHER DEALINGS IN THE SOFTWARE.

*/

var util = require('util'),
    http = require('http'),
    https = require('https'),
    events = require('events'),
    ProxyTable = require('./proxy-table').ProxyTable,
    maxSockets = 100;

//
// ### Version 0.5.7 // 5/19/2011
//
exports.version = [0, 5, 7];

//
// Track our own list of agents internal to `node-http-proxy`
//
var _agents = {};

//
// ### function _getAgent (host, port, secure)
// #### @host {string} Host of the agent to get
// #### @port {number} Port of the agent to get
// #### @secure {boolean} Value indicating whether or not to use HTTPS
// Retreives an agent from the `http` or `https` module
// and sets the `maxSockets` property appropriately.
//
function _getAgent (host, port, secure) {
  var Agent, id = [host, port].join(':');

  if (!port) {
    port = secure ? 443 : 80;
  }

  if (!_agents[id]) {
    Agent = secure ? https.Agent : http.Agent;

    _agents[id] = new Agent({
      host: host,
      port: port,
      maxSockets: maxSockets
    });
  }

  return _agents[id];
}

//
// ### function _getProtocol (secure, outgoing)
// #### @secure {Object|boolean} Settings for `https`
// #### @outgoing {Object} Outgoing request options
// Returns the appropriate protocol based on the settings in
// `secure`. If the protocol is `https` this function will update
// the options in `outgoing` as appropriate by adding `ca`, `key`,
// and `cert` if they exist in `secure`.
//
function _getProtocol (secure, outgoing) {
  var protocol = secure ? https : http;

  if (typeof secure === 'object') {
    outgoing = outgoing || {};
    ['ca', 'cert', 'key'].forEach(function (prop) {
      if (secure[prop]) {
        outgoing[prop] = secure[prop];
      }
    })
  }

  return protocol;
}

//
// ### function getMaxSockets ()
// Returns the maximum number of sockets
// allowed on __every__ outgoing request
// made by __all__ instances of `HttpProxy`
//
exports.getMaxSockets = function () {
  return maxSockets;
};

//
// ### function setMaxSockets ()
// Sets the maximum number of sockets
// allowed on __every__ outgoing request
// made by __all__ instances of `HttpProxy`
//
exports.setMaxSockets = function (value) {
  maxSockets = value;
};
//
// stack
// adapted from https://github.com/creationix/stack
//

function stack (middlewares, proxy) {
  var handle;
  middlewares.reverse().forEach(function (layer) {
    
    var child = handle;
    var next = function (err) {
        if (err) {
          throw err;
          //return error(req, res, err); 
        }
        child(req, res);
      }
    next.__proto__ = proxy;
    handle = function (req, res) {
      layer(req, res, next);
    };
  });
  return handle;
}

//
// stack
// adapted from https://github.com/creationix/stack
//
function stack (middlewares, proxy) {
  var handle;
  middlewares.reverse().forEach(function (layer) {
    var child = handle;
    handle = function (req, res) {
      var next = function (err) {
        if (err) {
          throw err;
          //
          // TODO: figure out where to send errors.
          // return error(req, res, err);
          //
        }
        child(req, res);
      }

      next.__proto__ = proxy;
      layer(req, res, next);
    };
  });

  return handle;
}

//
// ### function createServer ([port, host, options, handler])
// #### @port {number} **Optional** Port to use on the proxy target host.
// #### @host {string} **Optional** Host of the proxy target.
// #### @options {Object} **Optional** Options for the HttpProxy instance used
// #### @handler {function} **Optional** Request handler for the server
// Returns a server that manages an instance of HttpProxy. Flexible arguments allow for:
//
// * `httpProxy.createServer(9000, 'localhost')`
// * `httpProxy.createServer(9000, 'localhost', options)
// * `httpPRoxy.createServer(function (req, res, proxy) { ... })`
//
exports.createServer = function () {
<<<<<<< HEAD
  var args = Array.prototype.slice.call(arguments), 
      callback,
      options = {}, port, host, forward, silent, proxy, server, middleware = [];
  
  args.forEach(function (arg) {
  
    switch (typeof arg) {
      case 'string': host = arg; break;
      case 'number': port = arg; break;
      case 'function': middleware.push(arg); break;
      case 'object': options = arg; break;
    };
  
=======
  var args = Array.prototype.slice.call(arguments),
      callback, forward,
      port, host,
      proxy, server,
      options = {},
      middleware = [],
      silent;

  args.forEach(function (arg) {
    switch (typeof arg) {
      case 'string': host = arg; break;
      case 'number': port = arg; break;
      case 'function': middleware.push(handler = callback = arg); break;
      case 'object': options = arg; break;
    };
>>>>>>> 0f8fe8e2
  });

  var proxy = new HttpProxy(options);

<<<<<<< HEAD
  if(middleware.length)
    //handler = callback = middleware.shift()
  //else if (middleware.length)
    handler = callback = stack(middleware, proxy);

    if (port && host) {
      //
      // If we have a target host and port for the request
      // then proxy to the specified location.
      //
      handler = function (req, res) {
        proxy.proxyRequest(req, res, {
          port: port, 
          host: host
        });
      }
    }
    else if (proxy.proxyTable) {
      //
      // If the proxy is configured with a ProxyTable
      // instance then use that before failing.
      //
      handler = function (req, res) {
        proxy.proxyRequest(req, res);
      }
    }
    else if (!handler) {
      //
      // Otherwise this server is improperly configured.
      //
      throw new Error('Cannot proxy without port, host, or router.')
    }

  server = options.https 
=======
  if (port && host) {
    //
    // If we have a target host and port for the request
    // then proxy to the specified location.
    //
    handler = function (req, res) {
      proxy.proxyRequest(req, res, {
        port: port,
        host: host
      });
    }

    if (middleware.length) {
      middleware.push(handler);
    }
  }
  else if (proxy.proxyTable) {
    //
    // If the proxy is configured with a ProxyTable
    // instance then use that before failing.
    //
    handler = function (req, res) {
      proxy.proxyRequest(req, res);
    }

    if (middleware.length) {
      middleware.push(handler);
    }
  }

  if (middleware.length > 1) {
    handler = callback = stack(middleware, proxy);
  }
  else if (middleware.length) { 
    //do not use middleware code if it's not needed.
    var h = middleware[0];
    handler = callback = function (req,res) { h(req,res,proxy) };
  }

  if (!handler) {
    //
    // Otherwise this server is improperly configured.
    //
    throw new Error('Cannot proxy without port, host, or router.')
  }

  server = options.https
>>>>>>> 0f8fe8e2
    ? https.createServer(options.https, handler)
    : http.createServer(handler);

  server.on('close', function () {
    proxy.close();
  });

  proxy.on('routes', function (routes) {
    server.emit('routes', routes);
  });

  if (!callback) {
    // WebSocket support: if callback is empty tunnel
    // websocket request automatically
    server.on('upgrade', function (req, socket, head) {
      // Tunnel websocket requests too
      proxy.proxyWebSocketRequest(req, socket, head, {
        port: port,
        host: host
      });
    });
  }

  //
  // Set the proxy on the server so it is available
  // to the consumer of the server
  //
  server.proxy = proxy;

  return server;
};

//
// ### function HttpProxy (options)
// #### @options {Object} Options for this instance.
// Constructor function for new instances of HttpProxy responsible
// for managing the life-cycle of streaming reverse proxyied HTTP requests.
//
// Example options:
//
//      {
//        router: {
//          'foo.com': 'localhost:8080',
//          'bar.com': 'localhost:8081'
//        },
//        forward: {
//          host: 'localhost',
//          port: 9001
//        }
//      }
//
var HttpProxy = exports.HttpProxy = function (options) {
  events.EventEmitter.call(this);

  var self          = this;
  options           = options || {};

  //
  // Setup basic proxying options
  //
  this.https        = options.https;
  this.forward      = options.forward;
  this.target       = options.target || {};

  //
  // Setup additional options for WebSocket proxying. When forcing
  // the WebSocket handshake to change the `sec-websocket-location`
  // and `sec-websocket-origin` headers `options.source` **MUST**
  // be provided or the operation will fail with an `origin mismatch`
  // by definition.
  //
  this.source       = options.source || { host: 'localhost', port: 8000 };
  this.changeOrigin = options.changeOrigin || false;

  if (options.router) {
    this.proxyTable = new ProxyTable(options.router, options.silent, options.hostnameOnly);
    this.proxyTable.on('routes', function (routes) {
      self.emit('routes', routes);
    });
  }
};

// Inherit from events.EventEmitter
util.inherits(HttpProxy, events.EventEmitter);

//
// ### function buffer (obj)
// #### @obj {Object} Object to pause events from
// Buffer `data` and `end` events from the given `obj`.
// Consumers of HttpProxy performing async tasks
// __must__ utilize this utility, to re-emit data once
// the async operation has completed, otherwise these
// __events will be lost.__
//
//      var buffer = httpProxy.buffer(req);
//      fs.readFile(path, function(){
//         httpProxy.proxyRequest(req, res, host, port, buffer);
//      });
//
// __Attribution:__ This approach is based heavily on
// [Connect](https://github.com/senchalabs/connect/blob/master/lib/utils.js#L157).
// However, this is not a big leap from the implementation in node-http-proxy < 0.4.0.
// This simply chooses to manage the scope of  the events on a new Object literal as opposed to
// [on the HttpProxy instance](https://github.com/nodejitsu/node-http-proxy/blob/v0.3.1/lib/node-http-proxy.js#L154).
//
HttpProxy.prototype.buffer = function (obj) {
  var onData, onEnd, events = [];

  obj.on('data', onData = function (data, encoding) {
    events.push(['data', data, encoding]);
  });

  obj.on('end', onEnd = function (data, encoding) {
    events.push(['end', data, encoding]);
  });

  return {
    end: function () {
      obj.removeListener('data', onData);
      obj.removeListener('end', onEnd);
    },
    resume: function () {
      this.end();
      for (var i = 0, len = events.length; i < len; ++i) {
        obj.emit.apply(obj, events[i]);
      }
    }
  };
};

//
// ### function close ()
// Frees the resources associated with this instance,
// if they exist.
//
HttpProxy.prototype.close = function () {
  if (this.proxyTable) {
    this.proxyTable.close();
  }
};

//
// ### function proxyRequest (req, res, [port, host, paused])
// #### @req {ServerRequest} Incoming HTTP Request to proxy.
// #### @res {ServerResponse} Outgoing HTTP Request to write proxied data to.
// #### @options {Object} Options for the outgoing proxy request.
//
//     options.port {number} Port to use on the proxy target host.
//     options.host {string} Host of the proxy target.
//     options.buffer {Object} Result from `httpProxy.buffer(req)`
//     options.https {Object|boolean} Settings for https.
//     options.enableXForwarded {boolean} Don't clobber x-forwarded headers to allow layered proxies.
//
HttpProxy.prototype.proxyRequest = function (req, res, options) {
  var self = this, errState = false, location, outgoing, protocol, reverseProxy;

  //
  // Create an empty options hash if none is passed.
  // If default options have been passed to the constructor
  // of this instance, use them by default.
  //
  options      = options || {};
  options.host = options.host || this.target.host;
  options.port = options.port || this.target.port;
  options.enableXForwarded =
    (undefined === options.enableXForwarded ? true : options.enableXForwarded);

  //
  // Check the proxy table for this instance to see if we need
  // to get the proxy location for the request supplied. We will
  // always ignore the proxyTable if an explicit `port` and `host`
  // arguments are supplied to `proxyRequest`.
  //
  if (this.proxyTable && !options.host) {
    location = this.proxyTable.getProxyLocation(req);

    //
    // If no location is returned from the ProxyTable instance
    // then respond with `404` since we do not have a valid proxy target.
    //
    if (!location) {
      res.writeHead(404);
      return res.end();
    }

    //
    // When using the ProxyTable in conjunction with an HttpProxy instance
    // only the following arguments are valid:
    //
    // * `proxy.proxyRequest(req, res, { host: 'localhost' })`: This will be skipped
    // * `proxy.proxyRequest(req, res, { buffer: buffer })`: Buffer will get updated appropriately
    // * `proxy.proxyRequest(req, res)`: Options will be assigned appropriately.
    //
    options.port = location.port;
    options.host = location.host;
  }

  //
  // Add common proxy headers to the request so that they can
  // be availible to the proxy target server:
  //
  // * `x-forwarded-for`: IP Address of the original request
  // * `x-forwarded-proto`: Protocol of the original request
  // * `x-forwarded-port`: Port of the original request.
  //
  if (options.enableXForwarded === true) {
    req.headers['x-forwarded-for']   = req.connection.remoteAddress || req.connection.socket.remoteAddress;
    req.headers['x-forwarded-port']  = req.connection.remotePort || req.connection.socket.remotePort;
    req.headers['x-forwarded-proto'] = res.connection.pair ? 'https' : 'http';
  }

  //
  // Emit the `start` event indicating that we have begun the proxy operation.
  //
  this.emit('start', req, res, options);

  //
  // If forwarding is enabled for this instance, foward proxy the
  // specified request to the address provided in `this.forward`
  //
  if (this.forward) {
    this.emit('forward', req, res, this.forward);
    this._forwardRequest(req);
  }

  //
  // #### function proxyError (err)
  // #### @err {Error} Error contacting the proxy target
  // Short-circuits `res` in the event of any error when
  // contacting the proxy target at `host` / `port`.
  //
  function proxyError(err) {
    errState = true;

    //
    // Emit an `error` event, allowing the application to use custom
    // error handling. The error handler should end the response.
    //
    if (self.emit('proxyError', err, req, res)) {
      return;
    }

    res.writeHead(500, { 'Content-Type': 'text/plain' });

    if (req.method !== 'HEAD') {
      //
      // This NODE_ENV=production behavior is mimics Express and
      // Connect.
      //
      if (process.env.NODE_ENV === 'production') {
        res.write('Internal Server Error');
      }
      else {
        res.write('An error has occurred: ' + JSON.stringify(err));
      }
    }

    res.end();
  }

  outgoing = {
    host: options.host,
    port: options.port,
    agent: _getAgent(options.host, options.port, options.https || this.target.https),
    method: req.method,
    path: req.url,
    headers: req.headers
  };

  protocol = _getProtocol(options.https || this.target.https, outgoing);

  // Open new HTTP request to internal resource with will act as a reverse proxy pass
  reverseProxy = protocol.request(outgoing, function (response) {

    // Process the `reverseProxy` `response` when it's received.
    if (response.headers.connection) {
      if (req.headers.connection) response.headers.connection = req.headers.connection;
      else response.headers.connection = 'close';
    }

    // Set the headers of the client response
    res.writeHead(response.statusCode, response.headers);

    // `response.statusCode === 304`: No 'data' event and no 'end'
    if (response.statusCode === 304) {
      return res.end();
    }

    // For each data `chunk` received from the `reverseProxy`
    // `response` write it to the outgoing `res`.
    response.on('data', function (chunk) {
      if (req.method !== 'HEAD') {
        res.write(chunk);
      }
    });

    // When the `reverseProxy` `response` ends, end the
    // corresponding outgoing `res` unless we have entered
    // an error state. In which case, assume `res.end()` has
    // already been called and the 'error' event listener
    // removed.
    response.on('end', function () {
      if (!errState) {
        reverseProxy.removeListener('error', proxyError);
        res.end();

        // Emit the `end` event now that we have completed proxying
        self.emit('end', req, res);
      }
    });
  });

  // Handle 'error' events from the `reverseProxy`.
  reverseProxy.once('error', proxyError);

  // For each data `chunk` received from the incoming
  // `req` write it to the `reverseProxy` request.
  req.on('data', function (chunk) {
    if (!errState) {
      reverseProxy.write(chunk);
    }
  });

  //
  // When the incoming `req` ends, end the corresponding `reverseProxy`
  // request unless we have entered an error state.
  //
  req.on('end', function () {
    if (!errState) {
      reverseProxy.end();
    }
  });

  // If we have been passed buffered data, resume it.
  if (options.buffer && !errState) {
    options.buffer.resume();
  }
};

//
// ### @private function _forwardRequest (req)
// #### @req {ServerRequest} Incoming HTTP Request to proxy.
// Forwards the specified `req` to the location specified
// by `this.forward` ignoring errors and the subsequent response.
//
HttpProxy.prototype._forwardRequest = function (req) {
  var self = this, port, host, outgoing, protocol, forwardProxy;

  port = this.forward.port;
  host = this.forward.host;

  outgoing = {
    host: host,
    port: port,
    agent: _getAgent(host, port, this.forward.https),
    method: req.method,
    path: req.url,
    headers: req.headers
  };

  // Force the `connection` header to be 'close' until
  // node.js core re-implements 'keep-alive'.
  outgoing.headers['connection'] = 'close';

  protocol = _getProtocol(this.forward.https, outgoing);

  // Open new HTTP request to internal resource with will act as a reverse proxy pass
  forwardProxy = protocol.request(outgoing, function (response) {
    //
    // Ignore the response from the forward proxy since this is a 'fire-and-forget' proxy.
    // Remark (indexzero): We will eventually emit a 'forward' event here for performance tuning.
    //
  });

  // Add a listener for the connection timeout event.
  //
  // Remark: Ignoring this error in the event
  //         forward target doesn't exist.
  //
  forwardProxy.once('error', function (err) { });

  // Chunk the client request body as chunks from the proxied request come in
  req.on('data', function (chunk) {
    forwardProxy.write(chunk);
  })

  // At the end of the client request, we are going to stop the proxied request
  req.on('end', function () {
    forwardProxy.end();
  });
};

//
// ### function proxyWebSocketRequest (req, socket, head, options)
// #### @req {ServerRequest} Websocket request to proxy.
// #### @socket {net.Socket} Socket for the underlying HTTP request
// #### @head {string} Headers for the Websocket request.
// #### @options {Object} Options to use when proxying this request.
//
//     options.port {number} Port to use on the proxy target host.
//     options.host {string} Host of the proxy target.
//     options.buffer {Object} Result from `httpProxy.buffer(req)`
//     options.https {Object|boolean} Settings for https.
//
HttpProxy.prototype.proxyWebSocketRequest = function (req, socket, head, options) {
  var self      = this,
      listeners = {},
      errState  = false,
      CRLF      = '\r\n',
      outgoing;

  options      = options || {};
  options.host = options.host || this.target.host;
  options.port = options.port || this.target.port;

  if (this.proxyTable && !options.host) {
    location = this.proxyTable.getProxyLocation(req);

    if (!location) {
      return socket.destroy();
    }

    options.port = location.port;
    options.host = location.host;
  }

  //
  // WebSocket requests must have the `GET` method and
  // the `upgrade:websocket` header
  //
  if (req.method !== 'GET' || req.headers.upgrade.toLowerCase() !== 'websocket') {
    //
    // This request is not WebSocket request
    //
    return;
  }

  //
  // Helper function for setting appropriate socket values:
  // 1. Turn of all bufferings
  // 2. For server set KeepAlive
  // 3. For client set encoding
  //
  function _socket(socket, keepAlive) {
    socket.setTimeout(0);
    socket.setNoDelay(true);
    if (keepAlive) {
      if (socket.setKeepAlive) {
        socket.setKeepAlive(true, 0);
      }
      else if (socket.pair.cleartext.socket.setKeepAlive) {
        socket.pair.cleartext.socket.setKeepAlive(true, 0);
      }
    }
    else {
      socket.setEncoding('utf8');
    }
  }

  //
  // On `upgrade` from the Agent socket, listen to
  // the appropriate events.
  //
  function onUpgrade (reverseProxy, proxySocket) {
    if (!reverseProxy) {
      proxySocket.end();
      socket.end();
      return;
    }

    //
    // Any incoming data on this WebSocket to the proxy target
    // will be written to the `reverseProxy` socket.
    //
    proxySocket.on('data', listeners.onIncoming = function (data) {
      if (reverseProxy.incoming.socket.writable) {
        try {
          self.emit('websocket:outgoing', req, socket, head, data);
          reverseProxy.incoming.socket.write(data);
        }
        catch (e) {
          reverseProxy.incoming.socket.end();
          proxySocket.end();
        }
      }
    });

    //
    // Any outgoing data on this Websocket from the proxy target
    // will be written to the `proxySocket` socket.
    //
    reverseProxy.incoming.socket.on('data', listeners.onOutgoing = function(data) {
      try {
        self.emit('websocket:incoming', reverseProxy, reverseProxy.incoming, head, data);
        proxySocket.write(data);
      }
      catch (e) {
        proxySocket.end();
        socket.end();
      }
    });

    //
    // Helper function to detach all event listeners
    // from `reverseProxy` and `proxySocket`.
    //
    function detach() {
      proxySocket.removeListener('end', listeners.onIncomingClose);
      proxySocket.removeListener('data', listeners.onIncoming);
      reverseProxy.incoming.socket.removeListener('end', listeners.onOutgoingClose);
      reverseProxy.incoming.socket.removeListener('data', listeners.onOutgoing);
    }

    //
    // If the incoming `proxySocket` socket closes, then
    // detach all event listeners.
    //
    proxySocket.on('end', listeners.onIncomingClose = function() {
      reverseProxy.incoming.socket.end();
      detach();

      // Emit the `end` event now that we have completed proxying
      self.emit('websocket:end', req, socket, head);
    });

    //
    // If the `reverseProxy` socket closes, then detach all
    // event listeners.
    //
    reverseProxy.incoming.socket.on('end', listeners.onOutgoingClose = function() {
      proxySocket.end();
      detach();
    });
  };

  // Setup the incoming client socket.
  _socket(socket);

  function getPort (port) {
    port = port || 80;
    return port - 80 === 0 ? '' : ':' + port
  }

  //
  // Get the protocol, and host for this request and create an instance
  // of `http.Agent` or `https.Agent` from the pool managed by `node-http-proxy`.
  //
  var protocolName = options.https || this.target.https ? 'https' : 'http',
      portUri      = getPort(this.source.port),
      remoteHost   = options.host + portUri,
      agent        = _getAgent(options.host, options.port, options.https || this.target.https);

  // Change headers (if requested).
  if (this.changeOrigin) {
    req.headers.host   = remoteHost;
    req.headers.origin = protocolName + '://' + remoteHost;
  }

  //
  // Make the outgoing WebSocket request
  //
  outgoing = {
    host: options.host,
    port: options.port,
    method: 'GET',
    path: req.url,
    headers: req.headers,
  };
  
  var reverseProxy = agent.appendMessage(outgoing);

  //
  // On any errors from the `reverseProxy` emit the
  // `webSocketProxyError` and close the appropriate
  // connections.
  //
  function proxyError (err) {
    reverseProxy.end();
    if (self.emit('webSocketProxyError', req, socket, head)) {
      return;
    }

    socket.end();
  }

  //
  // Here we set the incoming `req`, `socket` and `head` data to the outgoing
  // request so that we can reuse this data later on in the closure scope
  // available to the `upgrade` event. This bookkeeping is not tracked anywhere
  // in nodejs core and is **very** specific to proxying WebSockets.
  //
  reverseProxy.agent = agent;
  reverseProxy.incoming = {
    request: req,
    socket: socket,
    head: head
  };

  //
  // If the agent for this particular `host` and `port` combination
  // is not already listening for the `upgrade` event, then do so once.
  // This will force us not to disconnect.
  //
  // In addition, it's important to note the closure scope here. Since
  // there is no mapping of the
  //
  if (!agent._events || agent._events['upgrade'].length === 0) {
    agent.on('upgrade', function (_, remoteSocket, head) {
      //
      // Prepare the socket for the reverseProxy request and begin to
      // stream data between the two sockets. Here it is important to
      // note that `remoteSocket._httpMessage === reverseProxy`.
      //
      _socket(remoteSocket, true);
      onUpgrade(remoteSocket._httpMessage, remoteSocket);
    });
  }

  //
  // If the reverseProxy connection has an underlying socket,
  // then execute the WebSocket handshake.
  //
  if (typeof reverseProxy.socket !== 'undefined') {
    reverseProxy.socket.on('data', function handshake (data) {
      //
      // Ok, kind of harmfull part of code. Socket.IO sends a hash
      // at the end of handshake if protocol === 76, but we need
      // to replace 'host' and 'origin' in response so we split
      // data to printable data and to non-printable. (Non-printable
      // will come after double-CRLF).
      //
      var sdata = data.toString();

      // Get the Printable data
      sdata = sdata.substr(0, sdata.search(CRLF + CRLF));

      // Get the Non-Printable data
      data = data.slice(Buffer.byteLength(sdata), data.length);

      if (self.https && !self.target.https) {
        //
        // If the proxy server is running HTTPS but the client is running
        // HTTP then replace `ws` with `wss` in the data sent back to the client.
        //
        sdata = sdata.replace('ws:', 'wss:');
      }

      try {
        //
        // Write the printable and non-printable data to the socket
        // from the original incoming request.
        //
        self.emit('websocket:handshake', req, socket, head, sdata, data);
        socket.write(sdata);
        socket.write(data);
      }
      catch (ex) {
        proxyError(ex)
      }

      // Catch socket errors
      socket.on('error', proxyError);

      // Remove data listener now that the 'handshake' is complete
      reverseProxy.socket.removeListener('data', handshake);
    });
  }

  reverseProxy.on('error', proxyError);

  try {
    //
    // Attempt to write the upgrade-head to the reverseProxy request.
    //
    reverseProxy.write(head);
  }
  catch (ex) {
    proxyError(ex);
  }

  //
  // If we have been passed buffered data, resume it.
  //
  if (options.buffer && !errState) {
    options.buffer.resume();
  }
};<|MERGE_RESOLUTION|>--- conflicted
+++ resolved
@@ -178,21 +178,6 @@
 // * `httpPRoxy.createServer(function (req, res, proxy) { ... })`
 //
 exports.createServer = function () {
-<<<<<<< HEAD
-  var args = Array.prototype.slice.call(arguments), 
-      callback,
-      options = {}, port, host, forward, silent, proxy, server, middleware = [];
-  
-  args.forEach(function (arg) {
-  
-    switch (typeof arg) {
-      case 'string': host = arg; break;
-      case 'number': port = arg; break;
-      case 'function': middleware.push(arg); break;
-      case 'object': options = arg; break;
-    };
-  
-=======
   var args = Array.prototype.slice.call(arguments),
       callback, forward,
       port, host,
@@ -208,47 +193,10 @@
       case 'function': middleware.push(handler = callback = arg); break;
       case 'object': options = arg; break;
     };
->>>>>>> 0f8fe8e2
   });
 
   var proxy = new HttpProxy(options);
 
-<<<<<<< HEAD
-  if(middleware.length)
-    //handler = callback = middleware.shift()
-  //else if (middleware.length)
-    handler = callback = stack(middleware, proxy);
-
-    if (port && host) {
-      //
-      // If we have a target host and port for the request
-      // then proxy to the specified location.
-      //
-      handler = function (req, res) {
-        proxy.proxyRequest(req, res, {
-          port: port, 
-          host: host
-        });
-      }
-    }
-    else if (proxy.proxyTable) {
-      //
-      // If the proxy is configured with a ProxyTable
-      // instance then use that before failing.
-      //
-      handler = function (req, res) {
-        proxy.proxyRequest(req, res);
-      }
-    }
-    else if (!handler) {
-      //
-      // Otherwise this server is improperly configured.
-      //
-      throw new Error('Cannot proxy without port, host, or router.')
-    }
-
-  server = options.https 
-=======
   if (port && host) {
     //
     // If we have a target host and port for the request
@@ -296,7 +244,6 @@
   }
 
   server = options.https
->>>>>>> 0f8fe8e2
     ? https.createServer(options.https, handler)
     : http.createServer(handler);
 
