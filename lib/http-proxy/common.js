--- conflicted
+++ resolved
@@ -44,7 +44,7 @@
 
 
   outgoing.agent = options.agent || false;
-<<<<<<< HEAD
+  outgoing.localAddress = options.localAddress;
 
   //
   // Remark: If we are false set the connection: close. This is the right thing to do
@@ -62,10 +62,6 @@
     ? url.parse(req.url).path
     : req.url;
 
-=======
-  outgoing.path = url.parse(req.url).path;
-  outgoing.localAddress = options.localAddress;
->>>>>>> e633b0f7
   return outgoing;
 };
 
